[![Continuous Integration](https://github.com/ramsayleung/rspotify/workflows/Continuous%20Integration/badge.svg)](https://github.com/ramsayleung/rspotify/actions)
[![License](https://img.shields.io/github/license/ramsayleung/rspotify)](https://github.com/ramsayleung/rspotify/blob/master/LICENSE)
[![Crates.io](https://img.shields.io/crates/v/rspotify.svg)](https://crates.io/crates/rspotify)
[![Docs](https://docs.rs/rspotify/badge.svg)](https://docs.rs/crate/rspotify/)

# Rspotify

Rspotify is a wrapper for the [Spotify Web API](https://developer.spotify.com/web-api/), inspired by [spotipy](https://github.com/plamere/spotipy). It includes support for all the [authorization flows](https://developer.spotify.com/documentation/general/guides/authorization-guide/), and helper functions for [all endpoints](https://developer.spotify.com/documentation/web-api/reference/).

To learn how to use Rspotify, please refer to the [documentation](https://docs.rs/crate/rspotify/). There are some [examples that may be useful](./examples) as well.

## Changelog

<<<<<<< HEAD
Rspotify is a lightweight wrapper for the [Spotify Web API](https://developer.spotify.com/web-api/). It includes helper functions for **all Spotify's endpoints**, such as fetching metadata (search and look-up of albums, artists, tracks, playlists, new releases) and user's information (follow users, artists and playlists, and saved tracks management).

## Features

*Rspotify* supports all the features of the Spotify Web API, including access to all endpoints, and support for user authorization. Note that before accessing to any endpoints, you need to be authorized. For details on the capabilities you are encouraged to review the [Spotify Web Endpoint Reference](https://developer.spotify.com/web-api/endpoint-reference/) documentation.

Nowadays, thanks to [`reqwest`](https://docs.rs/reqwest/0.10.1/reqwest/#proxies), `rspotify` supports system proxy by default. `reqwest` system proxies look in environment variables to set HTTP or HTTPS proxies. `HTTP_PROXY` or `http_proxy` provide HTTP proxies for HTTP connections while `HTTPS_PROXY` or `https_proxy` provide HTTPS proxies for HTTPS connections (~~note that `reqwest` system proxy doesn't support socks proxy for now,~~ check [this issue](https://github.com/seanmonstar/reqwest/issues/790) for more details).

Rspotify also supports the [`dotenv` crate](https://crates.io/crates/dotenv), which allows you to save credentials in a `.env` file by enabling the `env-file` feature:

```
[dependencies]
rspotify = { version = "0.10.0", features = ["env-file"] }
```

By default, Rspotify includes support to obtain access tokens with the `util::get_token`, `util::get_token_without_cache` and `util::request_token` functions, which require opening a browser for user interaction with Spotify. This feature, named `browser` includes the `webbrowser` crate, but it can be disabled for those applications that don't need user interaction in the CLI:

```
[dependencies]
rspotify = { version = "0.10.0", default-features = false, features = ["browser"] }
```

## Usage

Add this to your `Cargo.toml`:

``` toml
[dependencies]
rspotify = "0.10.0"
```

Or you could get it from [GitHub](https://github.com/samrayleung/rspotify).

## Getting Started

### Authorization

Since all methods require user authorization now, you will need to generate an authorization token that indicates that the user has granted permission for your application to perform the given task. You will need to register your app to get the credentials necessary to make authorized calls.

Even if your script does not have an accessible URL you need to specify one when registering your application where the spotify authentication API will redirect to after successful login. The URL doesn't need to work or be accessible, you can specify "http://localhost/", after successful login you just need to copy the "http://localhost/?code=..." URL from your browser and paste it to the console where your application is running. For example:

![](./doc/images/rspotify.gif)

In order to help other developers to get used to `rspotify`, I registered a Spotify account with temporary email. Your can test `rspotify` with this account's `CLIENT_ID` and `CLIENT_SECRET`, check the [`.env` file](./.env) for more details.

### Examples

If you have a use case you are interested in, you could check the [examples](./examples), which has all kinds of detailed examples. For example, If you want to get recently played history, you could check [current_user_recently_played](./examples/current_user_recently_played.rs). This is the example code:

``` toml
[dependencies]
rspotify = { version = "0.10.0"}
tokio = { version = "0.2", features = ["full"] }
```

``` rust
use rspotify::client::Spotify;
use rspotify::oauth2::SpotifyClientCredentials;
use rspotify::senum::Country;

#[tokio::main]
async fn main() {
    // Set client_id and client_secret in .env file or
    // export CLIENT_ID="your client_id"
    // export CLIENT_SECRET="secret"
    let client_credential = SpotifyClientCredentials::default().build();

    // Or set client_id and client_secret explictly
    // let client_credential = SpotifyClientCredentials::default()
    //     .client_id("this-is-my-client-id")
    //     .client_secret("this-is-my-client-secret")
    //     .build();
    let spotify = Spotify::default()
        .client_credentials_manager(client_credential)
        .build();
    let birdy_uri = "spotify:artist:2WX2uTcsvV5OnS0inACecP";
    let tracks = spotify
        .artist_top_tracks(birdy_uri, Country::UnitedStates)
        .await;
    println!("{:?}", tracks.unwrap());
}
```

### Blocking API example
There is an optional "blocking" client API that can be enabled:

``` toml
[dependencies]
rspotify = { version = "0.10.0", features=["blocking"]}
```

``` rust
use rspotify::blocking::client::Spotify;
use rspotify::blocking::oauth2::SpotifyClientCredentials;
use rspotify::senum::Country;

fn main() {
    let client_credential = SpotifyClientCredentials::default().build();
    let spotify = Spotify::default()
        .client_credentials_manager(client_credential)
        .build();
    let birdy_uri = "spotify:artist:2WX2uTcsvV5OnS0inACecP";
    let tracks = spotify.artist_top_tracks(birdy_uri, Country::UnitedStates);
    println!("{:?}", tracks.unwrap());
}
```

## Examples

+ Albums:
  - [Get an Album](./examples/album.rs)
  - [Get An Album's Tracks](./examples/album_tracks.rs)
  - [Get several Albums](./examples/albums.rs)
  - [Get current user's saved albums](./examples/current_user_saved_albums.rs)
  - [Add one or more albums to the current user](./examples/current_user_saved_albums_add.rs)
  - [Remove one or more albums from the current user](./examples/current_user_saved_albums_delete.rs)
  - [Check current user's saved album](./examples/current_user_saved_albums_contains.rs)

+ Artists:
  - [Get an Artist](./examples/artist.rs)
  - [Get an Artist's Albums](./examples/artists_albums.rs)
  - [Get an Artist's Top Tracks](./examples/artist_top_tracks.rs)
  - [Get an Artist's Related Artists](./examples/artist_related_artists.rs)
  - [Get Several Artists](./examples/artists.rs)
  - [Get current user's followed artists](./examples/current_user_followed_artists.rs)
  - [Get current user's top artists](./examples/current_user_top_artists.rs)
  - [Current user follow one or more artists](./examples/user_follow_artists.rs)
  - [Current user unfollow one or more artists](./examples/user_unfollow_artists.rs)
  - [Check current user follow artists](./examples/user_artist_check_follow.rs)

+ Browse:
  - [Get a List of Categories](./examples/categories.rs)

+ Tracks:
  - [Get a Track](./examples/track.rs)
  - [Get several tracks](./examples/tracks.rs)
  - [Get current user's currently playing track](./examples/current_user_playing_track.rs)
  - [Get current user's saved tracks](./examples/current_user_saved_tracks.rs)
  - [Remove current user's saved tracks](./examples/current_user_saved_tracks_delete.rs)
  - [Check current user's saved tracks](./examples/current_user_saved_tracks_contains.rs)
  - [Current user add tracks](./examples/current_user_saved_tracks_add.rs)
  - [Get current user's top tracks](./examples/current_user_top_tracks.rs)
  - [Get current user's recently played tracks](./examples/current_user_recently_played.rs)
  - [Get audio features for a track](./examples/audio_features.rs)
  - [Get audio features for several tracks](./examples/audios_features.rs)
  - [Get audio analysis for a track](./examples/audio_analysis.rs)

+ Player:
  - [Get current user's available devices](./examples/device.rs)
  - [Get information about current user's current playback](./examples/current_playback.rs)
  - [Get current user's currently playing track](./examples/current_playing.rs)
  - [Transfer current user's playback](./examples/transfer_playback.rs)
  - [Start/Resume current user’s playback](./examples/start_playback.rs)
  - [Pause current user's playback](./examples/pause_playback.rs)
  - [Skip current user's playback to next track](./examples/next_track.rs)
  - [Skip current user's playback to previous track](./examples/previous_track.rs)
  - [Seek to position in currently playing track](./examples/seek_track.rs)
  - [Set repeat mode on current user's playback](./examples/repeat.rs)
  - [Set volume for current user's playback](./examples/volume.rs)
  - [Toggle shuffle for current user's playback](./examples/shuffle.rs)
  - [Add an item to the end of current user's playback queue](#)

+ Shows:
  - [Save shows for current user](./examples/save_shows.rs)
  - [Get a list of saved shows](./examples/save_shows.rs)
  - [Get a show](./examples/get_a_show.rs)
  - [Get seversal shows](./examples/get_several_shows.rs)
  - [Check current user's saved shows](./examples/check_users_saved_shows.rs)
  - [Remove current user's saved shows](./examples/remove_users_saved_shows.rs)

+ Episodes:
  - [Get a show's episodes](./examples/get_shows_episodes.rs)
  - [Get an Episode](./examples/get_an_episode.rs)
  - [Get seversal episodes](./examples/get_several_episodes.rs)

+ Search:
  - [Search Item](./examples/search.rs)
  - [Search Artist](./examples/search.rs)
  - [Search Album](./examples/search.rs)
  - [Search Track](./examples/search.rs)
  - [Search Playlist](./examples/search.rs)
  - [Search Show](./examples/search.rs)
  - [Search Episode](./examples/search.rs)

+ User:
  - [Get user's profile](./examples/user.rs)
  - [Get current user's profile](./examples/me.rs)
  - [Current User follow users](./examples/user_follow_users.rs)
  - [Current User unfollow users](./examples/user_unfollow_users.rs)

+ Playlists:
  - [Get a Playlist](./examples/playlist.rs)
  - [Get a List of a User's Playlist](./examples/user_playlists.rs)
  - [Get a Playlists's tracks](./examples/user_playlist_tracks.rs)
  - [Creates a playlist for a user](./examples/user_playlist_create.rs)
  - [Change playlist's details](./examples/user_playlist_change_detail.rs)
  - [Unfollowsa playlist for a user](./examples/user_playlist_unfollow.rs)
  - [Adds tracks to a playlist](./examples/user_playlist_add_tracks.rs)
  - [Replace all tracks in a playlist](./examples/user_playlist_replace_tracks.rs)
  - [Reorder tracks in a playlist](./examples/user_playlist_recorder_tracks.rs)
  - [Remove tracks from a playlist](./examples/user_playlist_remove_all_occurrences_of_tracks.rs)
  - [Remove specific tracks from a playlist](./examples/user_playlist_remove_specific_occurrenes_of_tracks)
  - [User follow a playlist](./examples/user_playlist_follow_playlist.rs)
  - [Check user following playlist](./examples/user_playlist_check_follow.rs)
  - [Get a list of Spotify featured playlists](./examples/featured_playlists.rs)

+ Misc:
  - [Get list new releases](./examples/new_releases.rs)
  - [Get list categories](./examples/categories.rs)
  - [Get recommendtions](./examples/recommendations.rs)

## API Documentation

For more API information, check the [Rspotify API documentation](https://docs.rs/crate/rspotify).

## CHANGELOG

Please see the [changelog](./CHANGELOG.md) for a release history.

## Contribution
=======
Please see the [changelog](./CHANGELOG.md) for a release history and indications on how to upgrade from one version to another.

## Contributing
>>>>>>> 9fd5173e

If you find any problems or have suggestions about this crate, please submit an issue. Moreover, any pull request, code review and feedback are welcome.

## License

[MIT](./LICENSE)<|MERGE_RESOLUTION|>--- conflicted
+++ resolved
@@ -11,232 +11,9 @@
 
 ## Changelog
 
-<<<<<<< HEAD
-Rspotify is a lightweight wrapper for the [Spotify Web API](https://developer.spotify.com/web-api/). It includes helper functions for **all Spotify's endpoints**, such as fetching metadata (search and look-up of albums, artists, tracks, playlists, new releases) and user's information (follow users, artists and playlists, and saved tracks management).
-
-## Features
-
-*Rspotify* supports all the features of the Spotify Web API, including access to all endpoints, and support for user authorization. Note that before accessing to any endpoints, you need to be authorized. For details on the capabilities you are encouraged to review the [Spotify Web Endpoint Reference](https://developer.spotify.com/web-api/endpoint-reference/) documentation.
-
-Nowadays, thanks to [`reqwest`](https://docs.rs/reqwest/0.10.1/reqwest/#proxies), `rspotify` supports system proxy by default. `reqwest` system proxies look in environment variables to set HTTP or HTTPS proxies. `HTTP_PROXY` or `http_proxy` provide HTTP proxies for HTTP connections while `HTTPS_PROXY` or `https_proxy` provide HTTPS proxies for HTTPS connections (~~note that `reqwest` system proxy doesn't support socks proxy for now,~~ check [this issue](https://github.com/seanmonstar/reqwest/issues/790) for more details).
-
-Rspotify also supports the [`dotenv` crate](https://crates.io/crates/dotenv), which allows you to save credentials in a `.env` file by enabling the `env-file` feature:
-
-```
-[dependencies]
-rspotify = { version = "0.10.0", features = ["env-file"] }
-```
-
-By default, Rspotify includes support to obtain access tokens with the `util::get_token`, `util::get_token_without_cache` and `util::request_token` functions, which require opening a browser for user interaction with Spotify. This feature, named `browser` includes the `webbrowser` crate, but it can be disabled for those applications that don't need user interaction in the CLI:
-
-```
-[dependencies]
-rspotify = { version = "0.10.0", default-features = false, features = ["browser"] }
-```
-
-## Usage
-
-Add this to your `Cargo.toml`:
-
-``` toml
-[dependencies]
-rspotify = "0.10.0"
-```
-
-Or you could get it from [GitHub](https://github.com/samrayleung/rspotify).
-
-## Getting Started
-
-### Authorization
-
-Since all methods require user authorization now, you will need to generate an authorization token that indicates that the user has granted permission for your application to perform the given task. You will need to register your app to get the credentials necessary to make authorized calls.
-
-Even if your script does not have an accessible URL you need to specify one when registering your application where the spotify authentication API will redirect to after successful login. The URL doesn't need to work or be accessible, you can specify "http://localhost/", after successful login you just need to copy the "http://localhost/?code=..." URL from your browser and paste it to the console where your application is running. For example:
-
-![](./doc/images/rspotify.gif)
-
-In order to help other developers to get used to `rspotify`, I registered a Spotify account with temporary email. Your can test `rspotify` with this account's `CLIENT_ID` and `CLIENT_SECRET`, check the [`.env` file](./.env) for more details.
-
-### Examples
-
-If you have a use case you are interested in, you could check the [examples](./examples), which has all kinds of detailed examples. For example, If you want to get recently played history, you could check [current_user_recently_played](./examples/current_user_recently_played.rs). This is the example code:
-
-``` toml
-[dependencies]
-rspotify = { version = "0.10.0"}
-tokio = { version = "0.2", features = ["full"] }
-```
-
-``` rust
-use rspotify::client::Spotify;
-use rspotify::oauth2::SpotifyClientCredentials;
-use rspotify::senum::Country;
-
-#[tokio::main]
-async fn main() {
-    // Set client_id and client_secret in .env file or
-    // export CLIENT_ID="your client_id"
-    // export CLIENT_SECRET="secret"
-    let client_credential = SpotifyClientCredentials::default().build();
-
-    // Or set client_id and client_secret explictly
-    // let client_credential = SpotifyClientCredentials::default()
-    //     .client_id("this-is-my-client-id")
-    //     .client_secret("this-is-my-client-secret")
-    //     .build();
-    let spotify = Spotify::default()
-        .client_credentials_manager(client_credential)
-        .build();
-    let birdy_uri = "spotify:artist:2WX2uTcsvV5OnS0inACecP";
-    let tracks = spotify
-        .artist_top_tracks(birdy_uri, Country::UnitedStates)
-        .await;
-    println!("{:?}", tracks.unwrap());
-}
-```
-
-### Blocking API example
-There is an optional "blocking" client API that can be enabled:
-
-``` toml
-[dependencies]
-rspotify = { version = "0.10.0", features=["blocking"]}
-```
-
-``` rust
-use rspotify::blocking::client::Spotify;
-use rspotify::blocking::oauth2::SpotifyClientCredentials;
-use rspotify::senum::Country;
-
-fn main() {
-    let client_credential = SpotifyClientCredentials::default().build();
-    let spotify = Spotify::default()
-        .client_credentials_manager(client_credential)
-        .build();
-    let birdy_uri = "spotify:artist:2WX2uTcsvV5OnS0inACecP";
-    let tracks = spotify.artist_top_tracks(birdy_uri, Country::UnitedStates);
-    println!("{:?}", tracks.unwrap());
-}
-```
-
-## Examples
-
-+ Albums:
-  - [Get an Album](./examples/album.rs)
-  - [Get An Album's Tracks](./examples/album_tracks.rs)
-  - [Get several Albums](./examples/albums.rs)
-  - [Get current user's saved albums](./examples/current_user_saved_albums.rs)
-  - [Add one or more albums to the current user](./examples/current_user_saved_albums_add.rs)
-  - [Remove one or more albums from the current user](./examples/current_user_saved_albums_delete.rs)
-  - [Check current user's saved album](./examples/current_user_saved_albums_contains.rs)
-
-+ Artists:
-  - [Get an Artist](./examples/artist.rs)
-  - [Get an Artist's Albums](./examples/artists_albums.rs)
-  - [Get an Artist's Top Tracks](./examples/artist_top_tracks.rs)
-  - [Get an Artist's Related Artists](./examples/artist_related_artists.rs)
-  - [Get Several Artists](./examples/artists.rs)
-  - [Get current user's followed artists](./examples/current_user_followed_artists.rs)
-  - [Get current user's top artists](./examples/current_user_top_artists.rs)
-  - [Current user follow one or more artists](./examples/user_follow_artists.rs)
-  - [Current user unfollow one or more artists](./examples/user_unfollow_artists.rs)
-  - [Check current user follow artists](./examples/user_artist_check_follow.rs)
-
-+ Browse:
-  - [Get a List of Categories](./examples/categories.rs)
-
-+ Tracks:
-  - [Get a Track](./examples/track.rs)
-  - [Get several tracks](./examples/tracks.rs)
-  - [Get current user's currently playing track](./examples/current_user_playing_track.rs)
-  - [Get current user's saved tracks](./examples/current_user_saved_tracks.rs)
-  - [Remove current user's saved tracks](./examples/current_user_saved_tracks_delete.rs)
-  - [Check current user's saved tracks](./examples/current_user_saved_tracks_contains.rs)
-  - [Current user add tracks](./examples/current_user_saved_tracks_add.rs)
-  - [Get current user's top tracks](./examples/current_user_top_tracks.rs)
-  - [Get current user's recently played tracks](./examples/current_user_recently_played.rs)
-  - [Get audio features for a track](./examples/audio_features.rs)
-  - [Get audio features for several tracks](./examples/audios_features.rs)
-  - [Get audio analysis for a track](./examples/audio_analysis.rs)
-
-+ Player:
-  - [Get current user's available devices](./examples/device.rs)
-  - [Get information about current user's current playback](./examples/current_playback.rs)
-  - [Get current user's currently playing track](./examples/current_playing.rs)
-  - [Transfer current user's playback](./examples/transfer_playback.rs)
-  - [Start/Resume current user’s playback](./examples/start_playback.rs)
-  - [Pause current user's playback](./examples/pause_playback.rs)
-  - [Skip current user's playback to next track](./examples/next_track.rs)
-  - [Skip current user's playback to previous track](./examples/previous_track.rs)
-  - [Seek to position in currently playing track](./examples/seek_track.rs)
-  - [Set repeat mode on current user's playback](./examples/repeat.rs)
-  - [Set volume for current user's playback](./examples/volume.rs)
-  - [Toggle shuffle for current user's playback](./examples/shuffle.rs)
-  - [Add an item to the end of current user's playback queue](#)
-
-+ Shows:
-  - [Save shows for current user](./examples/save_shows.rs)
-  - [Get a list of saved shows](./examples/save_shows.rs)
-  - [Get a show](./examples/get_a_show.rs)
-  - [Get seversal shows](./examples/get_several_shows.rs)
-  - [Check current user's saved shows](./examples/check_users_saved_shows.rs)
-  - [Remove current user's saved shows](./examples/remove_users_saved_shows.rs)
-
-+ Episodes:
-  - [Get a show's episodes](./examples/get_shows_episodes.rs)
-  - [Get an Episode](./examples/get_an_episode.rs)
-  - [Get seversal episodes](./examples/get_several_episodes.rs)
-
-+ Search:
-  - [Search Item](./examples/search.rs)
-  - [Search Artist](./examples/search.rs)
-  - [Search Album](./examples/search.rs)
-  - [Search Track](./examples/search.rs)
-  - [Search Playlist](./examples/search.rs)
-  - [Search Show](./examples/search.rs)
-  - [Search Episode](./examples/search.rs)
-
-+ User:
-  - [Get user's profile](./examples/user.rs)
-  - [Get current user's profile](./examples/me.rs)
-  - [Current User follow users](./examples/user_follow_users.rs)
-  - [Current User unfollow users](./examples/user_unfollow_users.rs)
-
-+ Playlists:
-  - [Get a Playlist](./examples/playlist.rs)
-  - [Get a List of a User's Playlist](./examples/user_playlists.rs)
-  - [Get a Playlists's tracks](./examples/user_playlist_tracks.rs)
-  - [Creates a playlist for a user](./examples/user_playlist_create.rs)
-  - [Change playlist's details](./examples/user_playlist_change_detail.rs)
-  - [Unfollowsa playlist for a user](./examples/user_playlist_unfollow.rs)
-  - [Adds tracks to a playlist](./examples/user_playlist_add_tracks.rs)
-  - [Replace all tracks in a playlist](./examples/user_playlist_replace_tracks.rs)
-  - [Reorder tracks in a playlist](./examples/user_playlist_recorder_tracks.rs)
-  - [Remove tracks from a playlist](./examples/user_playlist_remove_all_occurrences_of_tracks.rs)
-  - [Remove specific tracks from a playlist](./examples/user_playlist_remove_specific_occurrenes_of_tracks)
-  - [User follow a playlist](./examples/user_playlist_follow_playlist.rs)
-  - [Check user following playlist](./examples/user_playlist_check_follow.rs)
-  - [Get a list of Spotify featured playlists](./examples/featured_playlists.rs)
-
-+ Misc:
-  - [Get list new releases](./examples/new_releases.rs)
-  - [Get list categories](./examples/categories.rs)
-  - [Get recommendtions](./examples/recommendations.rs)
-
-## API Documentation
-
-For more API information, check the [Rspotify API documentation](https://docs.rs/crate/rspotify).
-
-## CHANGELOG
-
-Please see the [changelog](./CHANGELOG.md) for a release history.
-
-## Contribution
-=======
 Please see the [changelog](./CHANGELOG.md) for a release history and indications on how to upgrade from one version to another.
 
 ## Contributing
->>>>>>> 9fd5173e
 
 If you find any problems or have suggestions about this crate, please submit an issue. Moreover, any pull request, code review and feedback are welcome.
 
