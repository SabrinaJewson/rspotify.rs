use crate::{
    clients::BaseClient,
    http::{Form, HttpClient},
<<<<<<< HEAD
    model::ReadTokenCacheError,
    params, ClientResult, Config, Credentials, Token,
=======
    params,
    sync::Mutex,
    ClientResult, Config, Credentials, Token,
>>>>>>> 2d9cba69
};

use maybe_async::maybe_async;
use std::sync::Arc;

/// The [Client Credentials Flow][reference] client for the Spotify API.
///
/// This is the most basic flow. It requests a token to Spotify given some
/// client credentials, without user authorization. The only step to take is to
/// call [`Self::request_token`]. See [this example][example-main].
///
/// Note: This flow does not include authorization and therefore cannot be used
/// to access or to manage the endpoints related to user private data in
/// [`OAuthClient`](crate::clients::OAuthClient).
///
/// [reference]: https://developer.spotify.com/documentation/general/guides/authorization/client-credentials/
/// [example-main]: https://github.com/ramsayleung/rspotify/blob/master/examples/client_creds.rs
#[derive(Clone, Debug, Default)]
pub struct ClientCredsSpotify {
    pub config: Config,
    pub creds: Credentials,
    pub token: Arc<Mutex<Option<Token>>>,
    pub(in crate) http: HttpClient,
}

/// This client has access to the base methods.
#[maybe_async]
impl BaseClient for ClientCredsSpotify {
    fn get_http(&self) -> &HttpClient {
        &self.http
    }

    fn get_token(&self) -> Arc<Mutex<Option<Token>>> {
        Arc::clone(&self.token)
    }

    fn get_creds(&self) -> &Credentials {
        &self.creds
    }

    fn get_config(&self) -> &Config {
        &self.config
    }

    /// Note that refetching a token in the Client Credentials flow is
    /// equivalent to requesting a token from scratch, since there's no refresh
    /// token available.
    async fn refetch_token(&self) -> ClientResult<Option<Token>> {
        let token = self.fetch_token().await?;
        Ok(Some(token))
    }
}

impl ClientCredsSpotify {
    /// Builds a new [`ClientCredsSpotify`] given a pair of client credentials
    /// and OAuth information.
    pub fn new(creds: Credentials) -> Self {
        ClientCredsSpotify {
            creds,
            ..Default::default()
        }
    }

    /// Build a new [`ClientCredsSpotify`] from an already generated token. Note
    /// that once the token expires this will fail to make requests,
    /// as the client credentials aren't known.
    pub fn from_token(token: Token) -> Self {
        ClientCredsSpotify {
            token: Arc::new(Mutex::new(Some(token))),
            ..Default::default()
        }
    }

    /// Same as [`Self::new`] but with an extra parameter to configure the
    /// client.
    pub fn with_config(creds: Credentials, config: Config) -> Self {
        ClientCredsSpotify {
            config,
            creds,
            ..Default::default()
        }
    }

    /// Tries to read the cache file's token.
    ///
    /// This will return an error if the token couldn't be read (e.g. it's not
    /// available or the JSON is malformed). It may return `Ok(None)` if:
    ///
    /// * The read token is expired
    /// * The cached token is disabled in the config
    #[maybe_async]
    pub async fn read_token_cache(&self) -> Result<Option<Token>, ReadTokenCacheError> {
        if !self.get_config().token_cached {
            log::info!("Token cache read ignored (not configured)");
            return Ok(None);
        }

        log::info!("Reading token cache");
        let token = Token::from_cache(&self.get_config().cache_path)?;
        if token.is_expired() {
            // Invalid token, since it's expired.
            Ok(None)
        } else {
            Ok(Some(token))
        }
    }

    /// Fetch access token
    #[maybe_async]
    async fn fetch_token(&self) -> ClientResult<Token> {
        let mut data = Form::new();

        data.insert(params::GRANT_TYPE, params::GRANT_TYPE_CLIENT_CREDS);
        let headers = self
            .creds
            .auth_headers()
            .expect("No client secret set in the credentials.");

        let token = self.fetch_access_token(&data, Some(&headers)).await?;
        Ok(token)
    }

    /// Obtains the client access token for the app. The resulting token will be
    /// saved internally.
    #[maybe_async]
    pub async fn request_token(&self) -> ClientResult<()> {
        log::info!("Requesting Client Credentials token");

        *self.token.lock().await.unwrap() = Some(self.fetch_token().await?);

        self.write_token_cache().await
    }
}<|MERGE_RESOLUTION|>--- conflicted
+++ resolved
@@ -1,14 +1,10 @@
 use crate::{
     clients::BaseClient,
     http::{Form, HttpClient},
-<<<<<<< HEAD
     model::ReadTokenCacheError,
-    params, ClientResult, Config, Credentials, Token,
-=======
     params,
     sync::Mutex,
     ClientResult, Config, Credentials, Token,
->>>>>>> 2d9cba69
 };
 
 use maybe_async::maybe_async;
