//! Most of tests currently require a Spotify Premium account where the tests
//! can be ran, which will be ignored in the CI for now. The tests are written
//! so that no user data is modified.
//!
//! You can run all of them with:
//!
//! ```
//! $ cargo test --features=cli,env-file -- --ignored
//! ```
//!
//! The access token must be obtained previously, and this test file will try
//! to authenticate with the access token from the `RSPOTIFY_ACCESS_TOKEN`
//! environment variable or the refresh token from `RSPOTIFY_REFRESH_TOKEN`
//! (these tokens must have been generated for all available scopes, see
//! the `oauth_tokens` example).

mod common;

<<<<<<< HEAD
use rspotify::client::Spotify;
use rspotify::enums::{Country, RepeatState, SearchType, TimeRange};
use rspotify::model::for_position;
use rspotify::oauth2::{SpotifyClientCredentials, SpotifyOAuth};
use rspotify::util::get_token;
=======
use common::maybe_async_test;
use rspotify::client::{Spotify, SpotifyBuilder};
use rspotify::model::offset::for_position;
use rspotify::oauth2::{CredentialsBuilder, OAuthBuilder, TokenBuilder};
use rspotify::senum::{Country, RepeatState, SearchType, TimeRange};
>>>>>>> d55c4a67

use std::env;

use chrono::prelude::*;
use maybe_async::maybe_async;
use serde_json::map::Map;

/// Generating a new OAuth client for the requests.
#[maybe_async]
pub async fn oauth_client() -> Spotify {
    if let Ok(access_token) = env::var("RSPOTIFY_ACCESS_TOKEN") {
        let tok = TokenBuilder::default()
            .access_token(access_token)
            .build()
            .unwrap();

        SpotifyBuilder::default().token(tok).build().unwrap()
    } else if let Ok(refresh_token) = env::var("RSPOTIFY_REFRESH_TOKEN") {
        // The credentials must be available in the environment. Enable
        // `env-file` in order to read them from an `.env` file.
        let creds = CredentialsBuilder::from_env().build().unwrap();

        // Using every possible scope
        let oauth = OAuthBuilder::from_env()
            .scope(
                "user-read-email user-read-private user-top-read \
                 user-read-recently-played user-follow-read user-library-read \
                 user-read-currently-playing user-read-playback-state \
                 user-read-playback-position playlist-read-collaborative \
                 playlist-read-private user-follow-modify user-library-modify \
                 user-modify-playback-state playlist-modify-public \
                 playlist-modify-private ugc-image-upload",
            )
            .build()
            .unwrap();

        let mut spotify = SpotifyBuilder::default()
            .credentials(creds)
            .oauth(oauth)
            .build()
            .unwrap();

        spotify.refresh_user_token(&refresh_token).await.unwrap();

        spotify
    } else {
        panic!(
            "No access tokens configured. Please set `RSPOTIFY_ACCESS_TOKEN` \
             or `RSPOTIFY_REFRESH_TOKEN`, which can be obtained with the \
             `oauth_tokens` example."
        )
    }
}

#[maybe_async]
#[maybe_async_test]
#[ignore]
async fn test_categories() {
    oauth_client()
        .await
        .categories(None, Some(Country::UnitedStates), 10, 0)
        .await
        .unwrap();
}

#[maybe_async]
#[maybe_async_test]
#[ignore]
async fn test_current_playback() {
    oauth_client()
        .await
        .current_playback(None, None)
        .await
        .unwrap();
}

#[maybe_async]
#[maybe_async_test]
#[ignore]
async fn test_current_playing() {
    oauth_client()
        .await
        .current_playing(None, None)
        .await
        .unwrap();
}

#[maybe_async]
#[maybe_async_test]
#[ignore]
async fn test_current_user_followed_artists() {
    oauth_client()
        .await
        .current_user_followed_artists(10, None)
        .await
        .unwrap();
}

#[maybe_async]
#[maybe_async_test]
#[ignore]
async fn test_current_user_playing_track() {
    oauth_client()
        .await
        .current_user_playing_track()
        .await
        .unwrap();
}

#[maybe_async]
#[maybe_async_test]
#[ignore]
async fn test_current_user_playlists() {
    oauth_client()
        .await
        .current_user_playlists(10, None)
        .await
        .unwrap();
}

#[maybe_async]
#[maybe_async_test]
#[ignore]
async fn test_current_user_recently_played() {
    oauth_client()
        .await
        .current_user_recently_played(10)
        .await
        .unwrap();
}

#[maybe_async]
#[maybe_async_test]
#[ignore]
async fn test_current_user_saved_albums_add() {
    let mut album_ids = vec![];
    let album_id1 = "6akEvsycLGftJxYudPjmqK";
    let album_id2 = "628oezqK2qfmCjC6eXNors";
    album_ids.push(album_id2);
    album_ids.push(album_id1);
    oauth_client()
        .await
<<<<<<< HEAD
        .current_user_saved_albums_add(album_ids)
        .await;
    assert!(result.is_ok());
=======
        .current_user_saved_albums_add(&album_ids)
        .await
        .unwrap();
>>>>>>> d55c4a67
}

#[maybe_async]
#[maybe_async_test]
#[ignore]
async fn test_current_user_saved_albums_delete() {
    let mut album_ids = vec![];
    let album_id1 = "6akEvsycLGftJxYudPjmqK";
    let album_id2 = "628oezqK2qfmCjC6eXNors";
    album_ids.push(album_id2);
    album_ids.push(album_id1);
    oauth_client()
        .await
<<<<<<< HEAD
        .current_user_saved_albums_delete(album_ids)
        .await;
    assert!(result.is_ok());
=======
        .current_user_saved_albums_delete(&album_ids)
        .await
        .unwrap();
>>>>>>> d55c4a67
}

#[maybe_async]
#[maybe_async_test]
#[ignore]
async fn test_current_user_saved_albums() {
    oauth_client()
        .await
        .current_user_saved_albums(10, 0)
        .await
        .unwrap();
}

#[maybe_async]
#[maybe_async_test]
#[ignore]
async fn test_current_user_saved_tracks_add() {
    let mut tracks_ids = vec![];
    let track_id1 = "spotify:track:4iV5W9uYEdYUVa79Axb7Rh";
    let track_id2 = "spotify:track:1301WleyT98MSxVHPZCA6M";
    tracks_ids.push(track_id2);
    tracks_ids.push(track_id1);
    oauth_client()
        .await
<<<<<<< HEAD
        .current_user_saved_tracks_add(tracks_ids)
        .await;
    assert!(result.is_ok());
=======
        .current_user_saved_tracks_add(&tracks_ids)
        .await
        .unwrap();
>>>>>>> d55c4a67
}

#[maybe_async]
#[maybe_async_test]
#[ignore]
async fn test_current_user_saved_tracks_contains() {
    let mut tracks_ids = vec![];
    let track_id1 = "spotify:track:4iV5W9uYEdYUVa79Axb7Rh";
    let track_id2 = "spotify:track:1301WleyT98MSxVHPZCA6M";
    tracks_ids.push(track_id2);
    tracks_ids.push(track_id1);
    oauth_client()
        .await
<<<<<<< HEAD
        .current_user_saved_tracks_contains(tracks_ids)
        .await;
    assert!(result.is_ok());
=======
        .current_user_saved_tracks_contains(&tracks_ids)
        .await
        .unwrap();
>>>>>>> d55c4a67
}

#[maybe_async]
#[maybe_async_test]
#[ignore]
async fn test_current_user_saved_tracks_delete() {
    let mut tracks_ids = vec![];
    let track_id1 = "spotify:track:4iV5W9uYEdYUVa79Axb7Rh";
    let track_id2 = "spotify:track:1301WleyT98MSxVHPZCA6M";
    tracks_ids.push(track_id2);
    tracks_ids.push(track_id1);
    oauth_client()
        .await
<<<<<<< HEAD
        .current_user_saved_tracks_delete(tracks_ids)
        .await;
    assert!(result.is_ok());
=======
        .current_user_saved_tracks_delete(&tracks_ids)
        .await
        .unwrap();
>>>>>>> d55c4a67
}

#[maybe_async]
#[maybe_async_test]
#[ignore]
async fn test_current_user_saved_tracks() {
    oauth_client()
        .await
        .current_user_saved_tracks(10, 0)
        .await
        .unwrap();
}

#[maybe_async]
#[maybe_async_test]
#[ignore]
async fn test_current_user_top_artists() {
    oauth_client()
        .await
        .current_user_top_artists(10, 0, TimeRange::ShortTerm)
        .await
        .unwrap();
}

#[maybe_async]
#[maybe_async_test]
#[ignore]
async fn test_current_user_top_tracks() {
    oauth_client()
        .await
        .current_user_top_tracks(10, 0, TimeRange::ShortTerm)
        .await
        .unwrap();
}

#[maybe_async]
#[maybe_async_test]
#[ignore]
async fn test_device() {
    oauth_client().await.device().await.unwrap();
}

#[maybe_async]
#[maybe_async_test]
#[ignore]
async fn test_featured_playlists() {
    let now: DateTime<Utc> = Utc::now();
    oauth_client()
        .await
        .featured_playlists(None, None, Some(now), 10, 0)
        .await
        .unwrap();
}

#[maybe_async]
#[maybe_async_test]
#[ignore]
async fn test_me() {
    oauth_client().await.me().await.unwrap();
}

#[maybe_async]
#[maybe_async_test]
#[ignore]
async fn test_new_releases() {
    oauth_client()
        .await
        .new_releases(Some(Country::Sweden), 10, 0)
        .await
        .unwrap();
}

#[maybe_async]
#[maybe_async_test]
#[ignore]
async fn test_next_playback() {
    let device_id = String::from("74ASZWbe4lXaubB36ztrGX");
    oauth_client()
        .await
        .next_track(Some(device_id))
        .await
        .unwrap();
}

#[maybe_async]
#[maybe_async_test]
#[ignore]
async fn test_pause_playback() {
    let device_id = String::from("74ASZWbe4lXaubB36ztrGX");
    oauth_client()
        .await
        .pause_playback(Some(device_id))
        .await
        .unwrap();
}

#[maybe_async]
#[maybe_async_test]
#[ignore]
async fn test_previous_playback() {
    let device_id = String::from("74ASZWbe4lXaubB36ztrGX");
    oauth_client()
        .await
        .previous_track(Some(device_id))
        .await
        .unwrap();
}

#[maybe_async]
#[maybe_async_test]
#[ignore]
async fn test_recommendations() {
    let mut payload = Map::new();
    let seed_artists = vec!["4NHQUGzhtTLFvgF5SZesLK".to_owned()];
    let seed_tracks = vec!["0c6xIDDpzE81m2q797ordA".to_owned()];
    payload.insert("min_energy".to_owned(), 0.4.into());
    payload.insert("min_popularity".to_owned(), 50.into());
    oauth_client()
        .await
        .recommendations(
            Some(seed_artists),
            None,
            Some(seed_tracks),
            10,
            Some(Country::UnitedStates),
            &payload,
        )
        .await
        .unwrap();
}

#[maybe_async]
#[maybe_async_test]
#[ignore]
async fn test_repeat() {
    oauth_client()
        .await
        .repeat(RepeatState::Context, None)
        .await
        .unwrap();
}

#[maybe_async]
#[maybe_async_test]
#[ignore]
async fn test_search_album() {
    let query = "album:arrival artist:abba";
    oauth_client()
        .await
        .search(query, SearchType::Album, 10, 0, None, None)
        .await
        .unwrap();
}

#[maybe_async]
#[maybe_async_test]
#[ignore]
async fn test_search_artist() {
    let query = "tania bowra";
    oauth_client()
        .await
        .search(
            query,
            SearchType::Artist,
            10,
            0,
            Some(Country::UnitedStates),
            None,
        )
        .await
        .unwrap();
}

#[maybe_async]
#[maybe_async_test]
#[ignore]
async fn test_search_playlist() {
    let query = "\"doom metal\"";
    oauth_client()
        .await
        .search(
            query,
            SearchType::Playlist,
            10,
            0,
            Some(Country::UnitedStates),
            None,
        )
        .await
        .unwrap();
}

#[maybe_async]
#[maybe_async_test]
#[ignore]
async fn test_search_track() {
    let query = "abba";
    oauth_client()
        .await
        .search(
            query,
            SearchType::Track,
            10,
            0,
            Some(Country::UnitedStates),
            None,
        )
        .await
        .unwrap();
}

#[maybe_async]
#[maybe_async_test]
#[ignore]
async fn test_seek_track() {
    oauth_client().await.seek_track(25000, None).await.unwrap();
}

#[maybe_async]
#[maybe_async_test]
#[ignore]
async fn test_shuffle() {
    oauth_client().await.shuffle(true, None).await.unwrap();
}

#[maybe_async]
#[maybe_async_test]
#[ignore]
async fn test_start_playback() {
    let device_id = String::from("74ASZWbe4lXaubB36ztrGX");
    let uris = vec!["spotify:track:4iV5W9uYEdYUVa79Axb7Rh".to_owned()];
    oauth_client()
        .await
        .start_playback(Some(device_id), None, Some(uris), for_position(0), None)
        .await
        .unwrap();
}

#[maybe_async]
#[maybe_async_test]
#[ignore]
async fn test_transfer_playback() {
    let device_id = "74ASZWbe4lXaubB36ztrGX";
    oauth_client()
        .await
        .transfer_playback(device_id, true)
        .await
        .unwrap();
}

#[maybe_async]
#[maybe_async_test]
#[ignore]
async fn test_user_follow_artist() {
    let mut artists = vec![];
    let artist_id1 = "74ASZWbe4lXaubB36ztrGX";
    let artist_id2 = "08td7MxkoHQkXnWAYD8d6Q";
    artists.push(artist_id2);
    artists.push(artist_id1);
<<<<<<< HEAD
    let result = async_client().await.user_follow_artists(artists).await;
    assert!(result.is_ok());
=======
    oauth_client()
        .await
        .user_follow_artists(&artists)
        .await
        .unwrap();
>>>>>>> d55c4a67
}

#[maybe_async]
#[maybe_async_test]
#[ignore]
async fn test_user_unfollow_artist() {
    let mut artists = vec![];
    let artist_id1 = "74ASZWbe4lXaubB36ztrGX";
    let artist_id2 = "08td7MxkoHQkXnWAYD8d6Q";
    artists.push(artist_id2);
    artists.push(artist_id1);
<<<<<<< HEAD
    let result = async_client().await.user_unfollow_artists(artists).await;
    assert!(result.is_ok());
=======
    oauth_client()
        .await
        .user_unfollow_artists(&artists)
        .await
        .unwrap();
>>>>>>> d55c4a67
}

#[maybe_async]
#[maybe_async_test]
#[ignore]
async fn test_user_follow_users() {
    let mut users = vec![];
    let user_id1 = "exampleuser01";
    users.push(user_id1);
<<<<<<< HEAD
    let result = async_client().await.user_follow_users(users).await;
    assert!(result.is_ok());
=======
    oauth_client()
        .await
        .user_follow_users(&users)
        .await
        .unwrap();
>>>>>>> d55c4a67
}

#[maybe_async]
#[maybe_async_test]
#[ignore]
async fn test_user_unfollow_users() {
    let mut users = vec![];
    let user_id1 = "exampleuser01";
    users.push(user_id1);
<<<<<<< HEAD
    let result = async_client().await.user_unfollow_users(users).await;
    assert!(result.is_ok());
=======
    oauth_client()
        .await
        .user_unfollow_users(&users)
        .await
        .unwrap();
>>>>>>> d55c4a67
}

#[maybe_async]
#[maybe_async_test]
#[ignore]
async fn test_user_playlist_add_tracks() {
    let user_id = "2257tjys2e2u2ygfke42niy2q";
    let playlist_id = "5jAOgWXCBKuinsGiZxjDQ5";
    let mut tracks_ids = vec![];
    let track_id1 = "spotify:track:4iV5W9uYEdYUVa79Axb7Rh";
    tracks_ids.push(track_id1);
    let track_id2 = "spotify:track:1301WleyT98MSxVHPZCA6M";
    tracks_ids.push(track_id2);
    oauth_client()
        .await
<<<<<<< HEAD
        .user_playlist_add_tracks(user_id, playlist_id, tracks_ids, None)
        .await;
    assert!(result.is_ok());
=======
        .user_playlist_add_tracks(user_id, playlist_id, &tracks_ids, None)
        .await
        .unwrap();
>>>>>>> d55c4a67
}

#[maybe_async]
#[maybe_async_test]
#[ignore]
async fn test_user_playlist_change_detail() {
    let user_id = "2257tjys2e2u2ygfke42niy2q";
    let playlist_id = "5jAOgWXCBKuinsGiZxjDQ5";
    let playlist_name = "A New Playlist-update";
    oauth_client()
        .await
        .user_playlist_change_detail(
            user_id,
            playlist_id,
            Some(playlist_name),
            Some(false),
            None,
            None,
        )
        .await
        .unwrap();
}

#[maybe_async]
#[maybe_async_test]
#[ignore]
async fn test_user_playlist_check_follow() {
    let owner_id = "jmperezperez";
    let playlist_id = "2v3iNvBX8Ay1Gt2uXtUKUT";
    let mut user_ids: Vec<String> = vec![];
    let user_id1 = String::from("possan");
    user_ids.push(user_id1);
    let user_id2 = String::from("elogain");
    user_ids.push(user_id2);
    oauth_client()
        .await
        .user_playlist_check_follow(owner_id, playlist_id, &user_ids)
        .await
        .unwrap();
}

#[maybe_async]
#[maybe_async_test]
#[ignore]
async fn test_user_playlist_create() {
    let user_id = "2257tjys2e2u2ygfke42niy2q";
    let playlist_name = "A New Playlist";
    oauth_client()
        .await
        .user_playlist_create(user_id, playlist_name, false, None)
        .await
        .unwrap();
}

#[maybe_async]
#[maybe_async_test]
#[ignore]
async fn test_user_playlist_follow_playlist() {
    let owner_id = "jmperezperez";
    let playlist_id = "2v3iNvBX8Ay1Gt2uXtUKUT";
    oauth_client()
        .await
        .user_playlist_follow_playlist(owner_id, playlist_id, true)
        .await
        .unwrap();
}

#[maybe_async]
#[maybe_async_test]
#[ignore]
async fn test_user_playlist_recorder_tracks() {
    let user_id = "2257tjys2e2u2ygfke42niy2q";
    let playlist_id = "5jAOgWXCBKuinsGiZxjDQ5";
    let range_start = 0;
    let insert_before = 1;
    let range_length = 1;
    oauth_client()
        .await
        .user_playlist_recorder_tracks(
            user_id,
            playlist_id,
            range_start,
            range_length,
            insert_before,
            None,
        )
        .await
        .unwrap();
}

#[maybe_async]
#[maybe_async_test]
#[ignore]
async fn test_user_playlist_remove_all_occurrences_of_tracks() {
    let user_id = "2257tjys2e2u2ygfke42niy2q";
    let playlist_id = "5jAOgWXCBKuinsGiZxjDQ5";
    let mut tracks_ids = vec![];
    let track_id1 = "spotify:track:4iV5W9uYEdYUVa79Axb7Rh";
    let track_id2 = "spotify:track:1301WleyT98MSxVHPZCA6M";
    tracks_ids.push(track_id2);
    tracks_ids.push(track_id1);
    oauth_client()
        .await
<<<<<<< HEAD
        .user_playlist_remove_all_occurrences_of_tracks(user_id, playlist_id, tracks_ids, None)
        .await;
    assert!(result.is_ok());
=======
        .user_playlist_remove_all_occurrences_of_tracks(user_id, playlist_id, &tracks_ids, None)
        .await
        .unwrap();
>>>>>>> d55c4a67
}

#[maybe_async]
#[maybe_async_test]
#[ignore]
async fn test_user_playlist_remove_specific_occurrences_of_tracks() {
    let user_id = "2257tjys2e2u2ygfke42niy2q";
    let playlist_id = String::from("5jAOgWXCBKuinsGiZxjDQ5");
    let mut tracks = vec![];
    let mut map1 = Map::new();
    let mut position1 = vec![];
    position1.push(0);
    position1.push(3);
    map1.insert(
        "uri".to_string(),
        "spotify:track:4iV5W9uYEdYUVa79Axb7Rh".into(),
    );
    map1.insert("position".to_string(), position1.into());
    tracks.push(map1);
    let mut map2 = Map::new();
    let mut position2 = vec![];
    position2.push(7);
    map2.insert(
        "uri".to_string(),
        "spotify:track:1301WleyT98MSxVHPZCA6M".into(),
    );
    map2.insert("position".to_string(), position2.into());
    tracks.push(map2);
    oauth_client()
        .await
        .user_playlist_remove_specific_occurrences_of_tracks(user_id, &playlist_id, tracks, None)
        .await
        .unwrap();
}

#[maybe_async]
#[maybe_async_test]
#[ignore]
async fn test_user_playlist_replace_tracks() {
    let user_id = "2257tjys2e2u2ygfke42niy2q";
    let playlist_id = "5jAOgWXCBKuinsGiZxjDQ5";
    let mut tracks_ids = vec![];
    let track_id1 = "spotify:track:4iV5W9uYEdYUVa79Axb7Rh";
    let track_id2 = "spotify:track:1301WleyT98MSxVHPZCA6M";
    tracks_ids.push(track_id2);
    tracks_ids.push(track_id1);
    oauth_client()
        .await
        .user_playlist_replace_tracks(user_id, playlist_id, tracks_ids)
        .await
        .unwrap();
}

#[maybe_async]
#[maybe_async_test]
#[ignore]
async fn test_user_playlist() {
    let user_id = "spotify";
    let mut playlist_id = String::from("59ZbFPES4DQwEjBpWHzrtC");
    oauth_client()
        .await
        .user_playlist(user_id, Some(&mut playlist_id), None, None)
        .await
        .unwrap();
}

#[maybe_async]
#[maybe_async_test]
#[ignore]
async fn test_user_playlists() {
    let user_id = "2257tjys2e2u2ygfke42niy2q";
    oauth_client()
        .await
        .user_playlists(user_id, Some(10), None)
        .await
        .unwrap();
}

#[maybe_async]
#[maybe_async_test]
#[ignore]
async fn test_user_playlist_tracks() {
    let user_id = "spotify";
    let playlist_id = String::from("spotify:playlist:59ZbFPES4DQwEjBpWHzrtC");
    oauth_client()
        .await
        .user_playlist_tracks(user_id, &playlist_id, None, Some(2), None, None)
        .await
        .unwrap();
}

#[maybe_async]
#[maybe_async_test]
#[ignore]
async fn test_user_playlist_unfollow() {
    let user_id = "2257tjys2e2u2ygfke42niy2q";
    let playlist_id = "65V6djkcVRyOStLd8nza8E";
    oauth_client()
        .await
        .user_playlist_unfollow(user_id, playlist_id)
        .await
        .unwrap();
}

#[maybe_async]
#[maybe_async_test]
#[ignore]
async fn test_volume() {
    oauth_client().await.volume(78, None).await.unwrap();
}

#[maybe_async]
#[maybe_async_test]
#[ignore]
async fn test_add_queue() {
    let birdy_uri = String::from("spotify:track:6rqhFgbbKwnb9MLmUQDhG6");
    oauth_client()
        .await
        .add_item_to_queue(birdy_uri, None)
        .await
        .unwrap();
}<|MERGE_RESOLUTION|>--- conflicted
+++ resolved
@@ -16,19 +16,11 @@
 
 mod common;
 
-<<<<<<< HEAD
-use rspotify::client::Spotify;
-use rspotify::enums::{Country, RepeatState, SearchType, TimeRange};
-use rspotify::model::for_position;
-use rspotify::oauth2::{SpotifyClientCredentials, SpotifyOAuth};
-use rspotify::util::get_token;
-=======
 use common::maybe_async_test;
 use rspotify::client::{Spotify, SpotifyBuilder};
+use rspotify::enums::{Country, RepeatState, SearchType, TimeRange};
 use rspotify::model::offset::for_position;
 use rspotify::oauth2::{CredentialsBuilder, OAuthBuilder, TokenBuilder};
-use rspotify::senum::{Country, RepeatState, SearchType, TimeRange};
->>>>>>> d55c4a67
 
 use std::env;
 
@@ -171,15 +163,9 @@
     album_ids.push(album_id1);
     oauth_client()
         .await
-<<<<<<< HEAD
         .current_user_saved_albums_add(album_ids)
-        .await;
-    assert!(result.is_ok());
-=======
-        .current_user_saved_albums_add(&album_ids)
-        .await
-        .unwrap();
->>>>>>> d55c4a67
+        .await
+        .unwrap();
 }
 
 #[maybe_async]
@@ -193,15 +179,9 @@
     album_ids.push(album_id1);
     oauth_client()
         .await
-<<<<<<< HEAD
         .current_user_saved_albums_delete(album_ids)
-        .await;
-    assert!(result.is_ok());
-=======
-        .current_user_saved_albums_delete(&album_ids)
-        .await
-        .unwrap();
->>>>>>> d55c4a67
+        .await
+        .unwrap();
 }
 
 #[maybe_async]
@@ -226,15 +206,9 @@
     tracks_ids.push(track_id1);
     oauth_client()
         .await
-<<<<<<< HEAD
         .current_user_saved_tracks_add(tracks_ids)
-        .await;
-    assert!(result.is_ok());
-=======
-        .current_user_saved_tracks_add(&tracks_ids)
-        .await
-        .unwrap();
->>>>>>> d55c4a67
+        .await
+        .unwrap();
 }
 
 #[maybe_async]
@@ -248,15 +222,9 @@
     tracks_ids.push(track_id1);
     oauth_client()
         .await
-<<<<<<< HEAD
         .current_user_saved_tracks_contains(tracks_ids)
-        .await;
-    assert!(result.is_ok());
-=======
-        .current_user_saved_tracks_contains(&tracks_ids)
-        .await
-        .unwrap();
->>>>>>> d55c4a67
+        .await
+        .unwrap();
 }
 
 #[maybe_async]
@@ -270,15 +238,9 @@
     tracks_ids.push(track_id1);
     oauth_client()
         .await
-<<<<<<< HEAD
         .current_user_saved_tracks_delete(tracks_ids)
-        .await;
-    assert!(result.is_ok());
-=======
-        .current_user_saved_tracks_delete(&tracks_ids)
-        .await
-        .unwrap();
->>>>>>> d55c4a67
+        .await
+        .unwrap();
 }
 
 #[maybe_async]
@@ -538,16 +500,11 @@
     let artist_id2 = "08td7MxkoHQkXnWAYD8d6Q";
     artists.push(artist_id2);
     artists.push(artist_id1);
-<<<<<<< HEAD
-    let result = async_client().await.user_follow_artists(artists).await;
-    assert!(result.is_ok());
-=======
-    oauth_client()
-        .await
-        .user_follow_artists(&artists)
-        .await
-        .unwrap();
->>>>>>> d55c4a67
+    oauth_client()
+        .await
+        .user_follow_artists(artists)
+        .await
+        .unwrap();
 }
 
 #[maybe_async]
@@ -559,16 +516,11 @@
     let artist_id2 = "08td7MxkoHQkXnWAYD8d6Q";
     artists.push(artist_id2);
     artists.push(artist_id1);
-<<<<<<< HEAD
-    let result = async_client().await.user_unfollow_artists(artists).await;
-    assert!(result.is_ok());
-=======
-    oauth_client()
-        .await
-        .user_unfollow_artists(&artists)
-        .await
-        .unwrap();
->>>>>>> d55c4a67
+    oauth_client()
+        .await
+        .user_unfollow_artists(artists)
+        .await
+        .unwrap();
 }
 
 #[maybe_async]
@@ -578,16 +530,7 @@
     let mut users = vec![];
     let user_id1 = "exampleuser01";
     users.push(user_id1);
-<<<<<<< HEAD
-    let result = async_client().await.user_follow_users(users).await;
-    assert!(result.is_ok());
-=======
-    oauth_client()
-        .await
-        .user_follow_users(&users)
-        .await
-        .unwrap();
->>>>>>> d55c4a67
+    oauth_client().await.user_follow_users(users).await.unwrap();
 }
 
 #[maybe_async]
@@ -597,16 +540,11 @@
     let mut users = vec![];
     let user_id1 = "exampleuser01";
     users.push(user_id1);
-<<<<<<< HEAD
-    let result = async_client().await.user_unfollow_users(users).await;
-    assert!(result.is_ok());
-=======
-    oauth_client()
-        .await
-        .user_unfollow_users(&users)
-        .await
-        .unwrap();
->>>>>>> d55c4a67
+    oauth_client()
+        .await
+        .user_unfollow_users(users)
+        .await
+        .unwrap();
 }
 
 #[maybe_async]
@@ -622,15 +560,9 @@
     tracks_ids.push(track_id2);
     oauth_client()
         .await
-<<<<<<< HEAD
         .user_playlist_add_tracks(user_id, playlist_id, tracks_ids, None)
-        .await;
-    assert!(result.is_ok());
-=======
-        .user_playlist_add_tracks(user_id, playlist_id, &tracks_ids, None)
-        .await
-        .unwrap();
->>>>>>> d55c4a67
+        .await
+        .unwrap();
 }
 
 #[maybe_async]
@@ -734,15 +666,9 @@
     tracks_ids.push(track_id1);
     oauth_client()
         .await
-<<<<<<< HEAD
         .user_playlist_remove_all_occurrences_of_tracks(user_id, playlist_id, tracks_ids, None)
-        .await;
-    assert!(result.is_ok());
-=======
-        .user_playlist_remove_all_occurrences_of_tracks(user_id, playlist_id, &tracks_ids, None)
-        .await
-        .unwrap();
->>>>>>> d55c4a67
+        .await
+        .unwrap();
 }
 
 #[maybe_async]
@@ -791,7 +717,7 @@
     tracks_ids.push(track_id1);
     oauth_client()
         .await
-        .user_playlist_replace_tracks(user_id, playlist_id, tracks_ids)
+        .user_playlist_replace_tracks(user_id, playlist_id, &tracks_ids)
         .await
         .unwrap();
 }
