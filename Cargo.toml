[package]
authors = ["Ramsay Leung <ramsayleung@gmail.com>"]
name = "rspotify"
version = "0.10.0"
license = "MIT"
readme = "README.md"
description = "Spotify API wrapper"
homepage = "https://github.com/ramsayleung/rspotify"
repository = "https://github.com/ramsayleung/rspotify"
keywords = ["spotify", "api"]
edition = "2018"

[workspace]
members = [
    "rspotify-macros",
    "rspotify-model"
]
exclude = [
    "examples/webapp"
]
# For advanced features usage in the CLI, see:
# https://doc.rust-lang.org/nightly/cargo/reference/features.html#resolver-version-2-command-line-flags
resolver = "2"

[dependencies]
<<<<<<< HEAD
rspotify-macros = { path = "rspotify-macros", version = "0.10.0" }
rspotify-model = { path = "rspotify-model", version = "0.10.0" }

### Client ###
=======
# Temporary until https://github.com/rust-lang/rfcs/issues/2739, for
# `maybe_async`.
async-trait = { version = "0.1.48", optional = true }
async-stream = { version = "0.3.0", optional = true }
base64 = "0.13.0"
>>>>>>> 50bec4ca
chrono = { version = "0.4.13", features = ["serde", "rustc-serialize"] }
derive_builder = "0.10.0"
dotenv = { version = "0.15.0", optional = true }
futures = { version = "0.3.8", optional = true }
getrandom = "0.2.0"
log = "0.4.11"
maybe-async = "0.2.1"
serde = { version = "1.0.115", features = ["derive"] }
serde_json = "1.0.57"
thiserror = "1.0.20"
webbrowser = { version = "0.5.5", optional = true }

### Auth ###
# chrono = { version = "0.4.13", features = ["serde", "rustc-serialize"] }
# log = "0.4.11"
# maybe-async = "0.2.1"
# thiserror = "1.0.20"

### HTTP ###
# Temporary until https://github.com/rust-lang/rfcs/issues/2739, for
# `maybe_async`.
async-trait = { version = "0.1.48", optional = true }
base64 = "0.13.0"
# log = "0.4.11"
# maybe-async = "0.2.1"
reqwest = { version = "0.11.0", default-features = false, features = ["json", "socks"], optional = true }
# thiserror = "1.0.20"
ureq = { version = "2.0", default-features = false, features = ["json", "cookies"], optional = true }
url = "2.1.1"

[dev-dependencies]
env_logger = "0.8.1"
<<<<<<< HEAD
futures = "0.3.5"
tokio = { version = "1.0", features = ["rt-multi-thread", "macros"] }
=======
tokio = { version = "1.0", features = ["rt-multi-thread", "macros"] }
futures-util = "0.3.8"
>>>>>>> 50bec4ca

[features]
default = ["client-reqwest", "reqwest-default-tls"]

### Client ###
cli = ["webbrowser"]
env-file = ["dotenv"]

### HTTP ###
# Available clients. By default they don't include a TLS so that it can be
# configured.
client-ureq = ["ureq", "__sync"]
client-reqwest = ["reqwest", "__async"]

# Passing the TLS features to reqwest.
reqwest-default-tls = ["reqwest/default-tls"]
reqwest-rustls-tls = ["reqwest/rustls-tls"]
reqwest-native-tls = ["reqwest/native-tls"]
reqwest-native-tls-vendored = ["reqwest/native-tls-vendored"]
# Same for ureq.
ureq-rustls-tls = ["ureq/tls"]

# Internal features for checking async or sync compilation
__async = ["async-trait", "async-stream", "futures"]
__sync = ["maybe-async/is_sync"]

[package.metadata.docs.rs]
# Also documenting the CLI methods
features = ["cli"]

[[example]]
name = "album"
required-features = ["env-file", "cli", "client-reqwest"]
path = "examples/album.rs"

[[example]]
name = "current_user_recently_played"
required-features = ["env-file", "cli", "client-reqwest"]
path = "examples/current_user_recently_played.rs"

[[example]]
name = "oauth_tokens"
required-features = ["env-file", "cli", "client-reqwest"]
path = "examples/oauth_tokens.rs"

[[example]]
name = "track"
required-features = ["env-file", "cli", "client-reqwest"]
path = "examples/track.rs"

[[example]]
name = "tracks"
required-features = ["env-file", "cli", "client-reqwest"]
path = "examples/tracks.rs"

[[example]]
name = "with_refresh_token"
required-features = ["env-file", "cli", "client-reqwest"]
path = "examples/with_refresh_token.rs"

[[example]]
name = "device"
required-features = ["env-file", "cli", "client-ureq"]
path = "examples/ureq/device.rs"

[[example]]
name = "me"
required-features = ["env-file", "cli", "client-ureq"]
path = "examples/ureq/me.rs"

[[example]]
name = "search"
required-features = ["env-file", "cli", "client-ureq"]
path = "examples/ureq/search.rs"
            
[[example]]
name = "seek_track"
required-features = ["env-file", "cli", "client-ureq"]
path = "examples/ureq/seek_track.rs"

[[example]]
name = "pagination_manual"
required-features = ["env-file", "cli", "client-reqwest"]
path = "examples/pagination_manual.rs"

[[example]]
name = "pagination_sync"
required-features = ["env-file", "cli", "client-ureq"]
path = "examples/pagination_sync.rs"

[[example]]
name = "pagination_async"
required-features = ["env-file", "cli", "client-reqwest"]
path = "examples/pagination_async.rs"<|MERGE_RESOLUTION|>--- conflicted
+++ resolved
@@ -23,18 +23,11 @@
 resolver = "2"
 
 [dependencies]
-<<<<<<< HEAD
 rspotify-macros = { path = "rspotify-macros", version = "0.10.0" }
 rspotify-model = { path = "rspotify-model", version = "0.10.0" }
 
 ### Client ###
-=======
-# Temporary until https://github.com/rust-lang/rfcs/issues/2739, for
-# `maybe_async`.
-async-trait = { version = "0.1.48", optional = true }
 async-stream = { version = "0.3.0", optional = true }
-base64 = "0.13.0"
->>>>>>> 50bec4ca
 chrono = { version = "0.4.13", features = ["serde", "rustc-serialize"] }
 derive_builder = "0.10.0"
 dotenv = { version = "0.15.0", optional = true }
@@ -67,13 +60,8 @@
 
 [dev-dependencies]
 env_logger = "0.8.1"
-<<<<<<< HEAD
-futures = "0.3.5"
-tokio = { version = "1.0", features = ["rt-multi-thread", "macros"] }
-=======
 tokio = { version = "1.0", features = ["rt-multi-thread", "macros"] }
 futures-util = "0.3.8"
->>>>>>> 50bec4ca
 
 [features]
 default = ["client-reqwest", "reqwest-default-tls"]
